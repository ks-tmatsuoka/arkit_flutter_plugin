--- conflicted
+++ resolved
@@ -408,7 +408,6 @@
   }
 }
 
-<<<<<<< HEAD
 class ARTrackingStateConverter implements JsonConverter<ARTrackingState, int> {
   const ARTrackingStateConverter();
 
@@ -429,7 +428,8 @@
 
   @override
   int toJson(ARTrackingStateReason object) => object?.index;
-=======
+}
+
 class MatrixValueNotifierConverter
     implements JsonConverter<ValueNotifier<Matrix4>, List<dynamic>> {
   const MatrixValueNotifierConverter();
@@ -448,5 +448,4 @@
     matrix.value.copyIntoArray(list);
     return list;
   }
->>>>>>> e7414c43
 }