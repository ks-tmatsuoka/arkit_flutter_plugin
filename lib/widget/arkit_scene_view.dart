--- conflicted
+++ resolved
@@ -149,21 +149,20 @@
     return _channel.invokeMethod('addARKitNode', params);
   }
 
-<<<<<<< HEAD
   Future<List<Vector3>> getNodeBoundingBox(ARKitNode node) {
     final params = _addParentNodeNameToParams(node.toMap(), null);
     final Future<List<String>> result =
         _channel.invokeListMethod<String>('getNodeBoundingBox', params);
     return result.then((List<String> result) => Future.value(
         result.map((String value) => createVector3FromString(value)).toList()));
-=======
+  }
+
   Future<ARKitLightEstimate> getLightEstimate() async {
     final estimate =
         await _channel.invokeMethod<Map<dynamic, dynamic>>('getLightEstimate');
     return estimate != null
         ? ARKitLightEstimate.fromMap(estimate.cast<String, double>())
         : null;
->>>>>>> cf813e1c
   }
 
   Map<String, dynamic> _addParentNodeNameToParams(
