--- conflicted
+++ resolved
@@ -754,7 +754,11 @@
     return MemoryImage(result!);
   }
 
-<<<<<<< HEAD
+  Future<ImageProvider> getCapturedImage() async {
+    final result = await _channel.invokeMethod<Uint8List>('capturedImage');
+    return MemoryImage(result!);
+  }
+
   Future<Map<String, Object>?> snapshotWithDepthData() async {
     final result = await _channel
         .invokeMethod<Map<Object?, Object?>>('snapshotWithDepthData');
@@ -775,11 +779,6 @@
     } else {
       return null;
     }
-=======
-  Future<ImageProvider> getCapturedImage() async {
-    final result = await _channel.invokeMethod<Uint8List>('capturedImage');
-    return MemoryImage(result!);
->>>>>>> 86c50749
   }
 
   Future<Vector3?> cameraPosition() async {
