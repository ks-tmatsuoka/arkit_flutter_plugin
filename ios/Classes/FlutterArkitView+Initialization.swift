--- conflicted
+++ resolved
@@ -37,45 +37,6 @@
         }
         return ARSCNDebugOptions(rawValue: options)
     }
-<<<<<<< HEAD
-    return ARSCNDebugOptions(rawValue: options)
-  }
-  
-  func parseConfiguration(_ arguments: [String: Any]) -> ARConfiguration? {
-    let configurationType = arguments["configuration"] as! Int
-    var configuration: ARConfiguration?
-    
-    switch configurationType {
-    case 0:
-      configuration = createWorldTrackingConfiguration(arguments)
-    case 1:
-#if !DISABLE_TRUEDEPTH_API
-      configuration = createFaceTrackingConfiguration(arguments)
-#else
-      logPluginError("TRUEDEPTH_API disabled", toChannel: channel)
-#endif
-    case 2:
-      if #available(iOS 12.0, *) {
-        configuration = createImageTrackingConfiguration(arguments)
-      } else {
-        logPluginError("configuration is not supported on this device", toChannel: channel)
-      }
-    case 3:
-      if #available(iOS 13.0, *) {
-        configuration = createBodyTrackingConfiguration(arguments)
-      } else {
-        logPluginError("configuration is not supported on this device", toChannel: channel)
-      }
-        case 4:
-            if #available(iOS 14.0, *) {
-                configuration = createDepthTrackingConfiguration(arguments)
-            } else {
-                logPluginError("configuration is not supported on this device", toChannel: channel)
-            }
-            break
-    default:
-      break
-=======
 
     func parseConfiguration(_ arguments: [String: Any]) -> ARConfiguration? {
         let configurationType = arguments["configuration"] as! Int
@@ -102,12 +63,18 @@
             } else {
                 logPluginError("configuration is not supported on this device", toChannel: channel)
             }
+        case 4:
+            if #available(iOS 14.0, *) {
+                configuration = createDepthTrackingConfiguration(arguments)
+            } else {
+                logPluginError("configuration is not supported on this device", toChannel: channel)
+            }
+            break
         default:
             break
         }
         configuration?.worldAlignment = parseWorldAlignment(arguments)
         return configuration
->>>>>>> 86c50749
     }
 
     func parseWorldAlignment(_ arguments: [String: Any]) -> ARConfiguration.WorldAlignment {
