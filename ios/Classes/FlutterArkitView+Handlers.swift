import ARKit

extension FlutterArkitView {
    func onAddNode(_ arguments: [String: Any]) {
        let geometryArguments = arguments["geometry"] as? [String: Any]
        let geometry = createGeometry(geometryArguments, withDevice: sceneView.device)
        let node = createNode(geometry, fromDict: arguments, forDevice: sceneView.device, channel: channel)
        if let parentNodeName = arguments["parentNodeName"] as? String {
            let parentNode = sceneView.scene.rootNode.childNode(withName: parentNodeName, recursively: true)
            parentNode?.addChildNode(node)
        } else {
            sceneView.scene.rootNode.addChildNode(node)
        }
    }

    func onUpdateNode(_ arguments: [String: Any]) {
        guard let nodeName = arguments["nodeName"] as? String else {
            logPluginError("nodeName deserialization failed", toChannel: channel)
            return
        }
        guard let node = sceneView.scene.rootNode.childNode(withName: nodeName, recursively: true) else {
            logPluginError("node not found", toChannel: channel)
            return
        }
        if let geometryArguments = arguments["geometry"] as? [String: Any],
           let geometry = createGeometry(geometryArguments, withDevice: sceneView.device)
        {
            node.geometry = geometry
        }
        if let materials = arguments["materials"] as? [[String: Any]] {
            node.geometry?.materials = parseMaterials(materials)
        }
        updateNode(node, fromDict: arguments, forDevice: sceneView.device)
    }

    func onRemoveNode(_ arguments: [String: Any]) {
        guard let nodeName = arguments["nodeName"] as? String else {
            logPluginError("nodeName deserialization failed", toChannel: channel)
            return
        }
        let node = sceneView.scene.rootNode.childNode(withName: nodeName, recursively: true)
        node?.removeFromParentNode()
    }

    func onRemoveAnchor(_ arguments: [String: Any]) {
        guard let anchorIdentifier = arguments["anchorIdentifier"] as? String else {
            logPluginError("anchorIdentifier deserialization failed", toChannel: channel)
            return
        }
        if let anchor = sceneView.session.currentFrame?.anchors.first(where: { $0.identifier.uuidString == anchorIdentifier }) {
            sceneView.session.remove(anchor: anchor)
        }
    }

    func onGetNodeBoundingBox(_ arguments: [String: Any], _ result: FlutterResult) {
        guard let geometryArguments = arguments["geometry"] as? [String: Any] else {
            logPluginError("geometryArguments deserialization failed", toChannel: channel)
            result(nil)
            return
        }
        let geometry = createGeometry(geometryArguments, withDevice: sceneView.device)
        let node = createNode(geometry, fromDict: arguments, forDevice: sceneView.device, channel: channel)

        let resArray = [serializeVector(node.boundingBox.min), serializeVector(node.boundingBox.max)]
        result(resArray)
    }

    func onTransformChanged(_ arguments: [String: Any]) {
        guard let name = arguments["name"] as? String,
              let params = arguments["transformation"] as? [NSNumber]
        else {
            logPluginError("deserialization failed", toChannel: channel)
            return
        }
        if let node = sceneView.scene.rootNode.childNode(withName: name, recursively: true) {
            node.transform = deserializeMatrix4(params)
        } else {
            logPluginError("node not found", toChannel: channel)
        }
    }

    func onIsHiddenChanged(_ arguments: [String: Any]) {
        guard let name = arguments["name"] as? String,
              let params = arguments["isHidden"] as? Bool
        else {
            logPluginError("deserialization failed", toChannel: channel)
            return
        }
        if let node = sceneView.scene.rootNode.childNode(withName: name, recursively: true) {
            node.isHidden = params
        } else {
            logPluginError("node not found", toChannel: channel)
        }
    }

    func onUpdateSingleProperty(_ arguments: [String: Any]) {
        guard let name = arguments["name"] as? String,
              let args = arguments["property"] as? [String: Any],
              let propertyName = args["propertyName"] as? String,
              let propertyValue = args["propertyValue"],
              let keyProperty = args["keyProperty"] as? String
        else {
            logPluginError("deserialization failed", toChannel: channel)
            return
        }

        if let node = sceneView.scene.rootNode.childNode(withName: name, recursively: true) {
            if let obj = node.value(forKey: keyProperty) as? NSObject {
                obj.setValue(propertyValue, forKey: propertyName)
            } else {
                logPluginError("value is not a NSObject", toChannel: channel)
            }
        } else {
            logPluginError("node not found", toChannel: channel)
        }
    }

    func onUpdateMaterials(_ arguments: [String: Any]) {
        guard let name = arguments["name"] as? String,
              let rawMaterials = arguments["materials"] as? [[String: Any]]
        else {
            logPluginError("deserialization failed", toChannel: channel)
            return
        }
        if let node = sceneView.scene.rootNode.childNode(withName: name, recursively: true) {
            let materials = parseMaterials(rawMaterials)
            node.geometry?.materials = materials
        } else {
            logPluginError("node not found", toChannel: channel)
        }
    }

    func onUpdateFaceGeometry(_ arguments: [String: Any]) {
        #if !DISABLE_TRUEDEPTH_API
            guard let name = arguments["name"] as? String,
                  let param = arguments["geometry"] as? [String: Any],
                  let fromAnchorId = param["fromAnchorId"] as? String
            else {
                logPluginError("deserialization failed", toChannel: channel)
                return
            }
            if let node = sceneView.scene.rootNode.childNode(withName: name, recursively: true),
               let geometry = node.geometry as? ARSCNFaceGeometry,
               let anchor = sceneView.session.currentFrame?.anchors.first(where: { $0.identifier.uuidString == fromAnchorId }) as? ARFaceAnchor
            {
                geometry.update(from: anchor.geometry)
            } else {
                logPluginError("node not found, geometry was empty, or anchor not found", toChannel: channel)
            }
        #else
            logPluginError("TRUEDEPTH_API disabled", toChannel: channel)
        #endif
    }

    func onPerformHitTest(_ arguments: [String: Any], _ result: FlutterResult) {
        guard let x = arguments["x"] as? Double,
              let y = arguments["y"] as? Double
        else {
            logPluginError("deserialization failed", toChannel: channel)
            result(nil)
            return
        }
        let viewWidth = sceneView.bounds.size.width
        let viewHeight = sceneView.bounds.size.height
        let location = CGPoint(x: viewWidth * CGFloat(x), y: viewHeight * CGFloat(y))
        let arHitResults = getARHitResultsArray(sceneView, atLocation: location)
        result(arHitResults)
    }

    func onGetLightEstimate(_ result: FlutterResult) {
        let frame = sceneView.session.currentFrame
        if let lightEstimate = frame?.lightEstimate {
            let res = ["ambientIntensity": lightEstimate.ambientIntensity, "ambientColorTemperature": lightEstimate.ambientColorTemperature]
            result(res)
        } else {
            result(nil)
        }
    }

    func onProjectPoint(_ arguments: [String: Any], _ result: FlutterResult) {
        guard let rawPoint = arguments["point"] as? [Double] else {
            logPluginError("deserialization failed", toChannel: channel)
            result(nil)
            return
        }
        let point = deserizlieVector3(rawPoint)
        let projectedPoint = sceneView.projectPoint(point)
        let res = serializeVector(projectedPoint)
        result(res)
    }

    func onCameraProjectionMatrix(_ result: FlutterResult) {
        if let frame = sceneView.session.currentFrame {
            let matrix = serializeMatrix(frame.camera.projectionMatrix)
            result(matrix)
        } else {
            result(nil)
        }
    }

    func onPointOfViewTransform(_ result: FlutterResult) {
        if let pointOfView = sceneView.pointOfView {
            let matrix = serializeMatrix(pointOfView.simdWorldTransform)
            result(matrix)
        } else {
            result(nil)
        }
    }

    func onPlayAnimation(_ arguments: [String: Any]) {
        guard let key = arguments["key"] as? String,
              let sceneName = arguments["sceneName"] as? String,
              let animationIdentifier = arguments["animationIdentifier"] as? String
        else {
            logPluginError("deserialization failed", toChannel: channel)
            return
        }

        if let sceneUrl = Bundle.main.url(forResource: sceneName, withExtension: "dae"),
           let sceneSource = SCNSceneSource(url: sceneUrl, options: nil),
           let animation = sceneSource.entryWithIdentifier(animationIdentifier, withClass: CAAnimation.self)
        {
            animation.repeatCount = 1
            animation.fadeInDuration = 1
            animation.fadeOutDuration = 0.5
            sceneView.scene.rootNode.addAnimation(animation, forKey: key)
        } else {
            logPluginError("animation failed", toChannel: channel)
        }
    }

    func onStopAnimation(_ arguments: [String: Any]) {
        guard let key = arguments["key"] as? String else {
            logPluginError("deserialization failed", toChannel: channel)
            return
        }
        sceneView.scene.rootNode.removeAnimation(forKey: key)
    }

    func onCameraEulerAngles(_ result: FlutterResult) {
        if let frame = sceneView.session.currentFrame {
            let res = serializeArray(frame.camera.eulerAngles)
            result(res)
        } else {
            result(nil)
        }
    }

    func onCameraIntrinsics(_ result: FlutterResult) {
        if let frame = sceneView.session.currentFrame {
            let res = serializeMatrix3x3(frame.camera.intrinsics)
            result(res)
        } else {
            result(nil)
        }
    }

    func onCameraImageResolution(_ result: FlutterResult) {
        if let frame = sceneView.session.currentFrame {
            let res = serializeSize(frame.camera.imageResolution)
            result(res)
        } else {
            result(nil)
        }
    }

    func onCameraCapturedImage(_ result: FlutterResult) {
        if let frame = sceneView.session.currentFrame {
            if let bytes = UIImage(ciImage: CIImage(cvPixelBuffer: frame.capturedImage)).pngData() {
                let res = FlutterStandardTypedData(bytes: bytes)
                result(res)
            } else {
                result(nil)
            }
        } else {
            result(nil)
        }
    }

    func onGetSnapshot(_ result: FlutterResult) {
        let snapshotImage = sceneView.snapshot()
        if let bytes = snapshotImage.pngData() {
            let data = FlutterStandardTypedData(bytes: bytes)
            result(data)
        } else {
            result(nil)
        }
    }
<<<<<<< HEAD
  }
  
    func onGetSnapshotWithDepthData(_ result: FlutterResult) {
        if #available(iOS 14.0, *) {
            if let currentFrame = sceneView.session.currentFrame, let depthData = currentFrame.sceneDepth {
                let originalImage = currentFrame.capturedImage
                let ciImage = CIImage(cvPixelBuffer: originalImage)
                let ciContext = CIContext.init()
                let cgImage = ciContext.createCGImage(ciImage, from: ciImage.extent)!
                let image = UIImage.init(cgImage: cgImage)
                let convertedImage = image.jpegData(compressionQuality: 1)!
                let imageData = FlutterStandardTypedData(bytes: convertedImage)
                
                let depthDataMap = depthData.depthMap
                
                CVPixelBufferLockBaseAddress(depthDataMap, CVPixelBufferLockFlags(rawValue: 0))
                
                let depthWidth = CVPixelBufferGetWidth(depthDataMap)
                let depthHeight = CVPixelBufferGetHeight(depthDataMap)
                
                let floatBuffer = unsafeBitCast(CVPixelBufferGetBaseAddress(depthDataMap), to: UnsafeMutablePointer<Float32>.self)
                
                CVPixelBufferUnlockBaseAddress(depthDataMap, CVPixelBufferLockFlags(rawValue: 0))
                
                let intrinsics = currentFrame.camera.intrinsics
                let intrinsicsString = String.init(
                  format: "%f,%f,%f-%f,%f,%f-%f,%f,%f",
                  intrinsics.columns.0.x, intrinsics.columns.0.y, intrinsics.columns.0.z,
                  intrinsics.columns.1.x, intrinsics.columns.1.y, intrinsics.columns.1.z,
                  intrinsics.columns.2.x, intrinsics.columns.2.y, intrinsics.columns.2.z
                )
                
                let depthArray = Array(UnsafeBufferPointer(start: floatBuffer, count: depthWidth * depthHeight)).map {$0.isNaN ? -1 : $0}
                
                let data: Dictionary<String, Any> = [
                    "image": imageData,
                    "intrinsics": intrinsicsString,
                    "depthWidth": depthWidth,
                    "depthHeight": depthHeight,
                    "depthMap": depthArray
                ]
                
                result(data)
            } else {
                result(nil)
            }
        } else {
            result(nil)
        }
     }
    
  func onGetCameraPosition(_ result: FlutterResult) {
    if let frame: ARFrame = sceneView.session.currentFrame {
      let cameraPosition = frame.camera.transform.columns.3
      let res = serializeArray(cameraPosition)
      result(res)
    } else {
      result(nil)
=======

    func onGetCameraPosition(_ result: FlutterResult) {
        if let frame: ARFrame = sceneView.session.currentFrame {
            let cameraPosition = frame.camera.transform.columns.3
            let res = serializeArray(cameraPosition)
            result(res)
        } else {
            result(nil)
        }
>>>>>>> 86c50749
    }
}<|MERGE_RESOLUTION|>--- conflicted
+++ resolved
@@ -286,10 +286,8 @@
             result(nil)
         }
     }
-<<<<<<< HEAD
-  }
-  
-    func onGetSnapshotWithDepthData(_ result: FlutterResult) {
+
+      func onGetSnapshotWithDepthData(_ result: FlutterResult) {
         if #available(iOS 14.0, *) {
             if let currentFrame = sceneView.session.currentFrame, let depthData = currentFrame.sceneDepth {
                 let originalImage = currentFrame.capturedImage
@@ -339,15 +337,6 @@
      }
     
   func onGetCameraPosition(_ result: FlutterResult) {
-    if let frame: ARFrame = sceneView.session.currentFrame {
-      let cameraPosition = frame.camera.transform.columns.3
-      let res = serializeArray(cameraPosition)
-      result(res)
-    } else {
-      result(nil)
-=======
-
-    func onGetCameraPosition(_ result: FlutterResult) {
         if let frame: ARFrame = sceneView.session.currentFrame {
             let cameraPosition = frame.camera.transform.columns.3
             let res = serializeArray(cameraPosition)
@@ -355,6 +344,5 @@
         } else {
             result(nil)
         }
->>>>>>> 86c50749
     }
 }