--- conflicted
+++ resolved
@@ -24,19 +24,13 @@
         } else {
             return false
         }
-    default:
-        return false
-    }
-<<<<<<< HEAD
     case 4:
         if #available(iOS 14.0, *) {
             return ARWorldTrackingConfiguration.supportsFrameSemantics(.sceneDepth)
         } else {
             return false
         }
-  default:
-    return false
-  }
-=======
->>>>>>> 86c50749
+    default:
+        return false
+    }
 }